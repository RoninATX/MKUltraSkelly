--- conflicted
+++ resolved
@@ -58,62 +58,4 @@
 }
 ```
 
-<<<<<<< HEAD
-Use the `services[].characteristics[].uuid` and `properties` fields to identify the handles to read, write, or subscribe to when building control flows. Logging with `-vv` will also print every discovered device, which is useful if the skeleton is advertising under a different name.
-
-
-
-## Boot Strap
-
-Prepare a fresh workstation with the bootstrap script before working on the
-project. The helper installs system dependencies, enables Bluetooth support, and
-creates a Python virtual environment so the application can be developed or run
-immediately:
-
-```bash
-./scripts/bootstrap.sh
-```
-
-> **Tip:** Run the script from the repository root. Administrative privileges
-> (either as `root` or via `sudo`) are required so that apt operations and
-> service configuration succeed.
-
-The script performs the following actions:
-
-1. Updates the apt package index and upgrades installed packages.
-2. Installs Bluetooth and Python build dependencies (`bluez`, `bluez-tools`,
-   `bluetooth`, `python3-venv`, and related packages).
-3. Enables and starts the `bluetooth` service when `systemd` is available on the
-   host.
-4. Clones the repository (when `REPO_URL` is provided) or updates the existing
-   checkout.
-5. Provisions a `.venv` virtual environment and, when `requirements.txt` is
-   present, installs the listed Python dependencies.
-
-### Customisation
-
-Tweak the workflow by exporting any of the following environment variables
-before running the script:
-
-| Variable     | Purpose |
-|--------------|---------|
-| `REPO_URL`   | Source URL used when cloning into an empty directory. |
-| `REPO_DIR`   | Target directory for the checkout (defaults to the repository root). |
-| `PYTHON_BIN` | Python interpreter used for the virtual environment (`python3` by default). |
-| `VENV_PATH`  | Location where the virtual environment should be created (defaults to `<repo>/.venv`). |
-
-### After bootstrapping
-
-Activate the environment whenever you work on the project:
-
-```bash
-source .venv/bin/activate
-```
-
-You can then run project-specific tooling, install additional dependencies, or
-execute scripts in an isolated context. When finished, deactivate the
-environment with `deactivate`.
-
-=======
-Use the `services[].characteristics[].uuid` and `properties` fields to identify the handles to read, write, or subscribe to when building control flows. Logging with `-vv` will also print every discovered device, which is useful if the skeleton is advertising under a different name.
->>>>>>> 64a3824a
+Use the `services[].characteristics[].uuid` and `properties` fields to identify the handles to read, write, or subscribe to when building control flows. Logging with `-vv` will also print every discovered device, which is useful if the skeleton is advertising under a different name.